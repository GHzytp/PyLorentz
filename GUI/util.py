--- conflicted
+++ resolved
@@ -26,15 +26,10 @@
 import hyperspy.api as hs
 # Set TkAgg to show if using a drawing computer so vector image gets displayed
 import matplotlib
-<<<<<<< HEAD
 matplotlib.use('agg')
 
 from matplotlib import cm as mpl_cm, pyplot as plt
-=======
-from matplotlib import cm as mpl_cm, pyplot as plt
-if platform.startswith('darwin'):
-    matplotlib.use('TkAgg')
->>>>>>> 2cacd88d
+
 import numpy as np
 from numpy import array, zeros, flipud, uint8 as np_uint8
 import PySimpleGUI as sg
@@ -824,10 +819,6 @@
     # Retrieve the image with the added vector plot
     fig, ax = show_2D(mag_x, mag_y, a=arrows, l=1/length, w=width, title=None, color=color, hsv=hsv,
                       save=save, GUI_handle=GUI_handle, GUI_color_array=color_np_array)
-<<<<<<< HEAD
-=======
-    window.set_icon(gui_styling.get_icon())
->>>>>>> 2cacd88d
 
     if GUI_handle and not save:
         # Get figure and remove any padding
